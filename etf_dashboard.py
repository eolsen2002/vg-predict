--- conflicted
+++ resolved
@@ -10,14 +10,8 @@
 Green highlight on earliest peak and low days among selected ETFs, as before'''
 
 # etf_dashboard.py, updated 6/15/25 with USFR post-peak low GUI integration
-<<<<<<< HEAD
 # etf_dashboard.py, updated 6/15/25 with requested enhancements# etf_dashboard.py, 
 # updated 6/17/25 with USFR Full Cycles GUI integration
-=======
-# etf_dashboard.py, updated 6/15/25 with requested enhancements
-# added new helper function to silently run update_modal_days.py in the background, 
-#   with "update_modal_days_background()" added just before "root.after(100, auto_refresh_on_startup)", 6/16/25, 1:10 pm
->>>>>>> 33ea6e41
 
 import tkinter as tk
 from tkinter import messagebox
